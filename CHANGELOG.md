# Changelog

All notable changes to this project will be documented in this file.

The format is based on [Keep a Changelog](https://keepachangelog.com/en/1.0.0/), and this project adheres to [Semantic Versioning](https://semver.org/spec/v2.0.0.html).

<<<<<<< HEAD
## \[0.1.12\] \[2020-10-13\]

### Added

- Logging added to `compas_rcf.fabrication.abb_rcf_runner`.
- Makes sure needles are retracted at start and end of `abb_rcf_runner`.
- Hardcoded compression at pickup in `abb_rcf_runner`. Needs to be removed.
- Added note about compas to `README.md`
- Added note about compatibility with Python 2 and \< 3.6.

### Changed

- Whole package has had its imports sorted
- Set up black formatting and formatted everything
- Travis now handles build and releasing of tagged commit, using `setuptools_scm`
  to handle version setup.
- `setuptools_scm` replaces `MANIFEST.in` in handling what to include when building.
- Package now requires Python \>\= 3.6 for installation.

### Removed

- Lots of dev deps

=======
## Unreleased

### Added

### Changed
- Fixes for tkinter file dialog in `compas_rcf.utils.ui`

### Removed

>>>>>>> 4afcd3ad
## \[0.1.10\] \[2020-10-11\]

### Added

- Module `compas_rcf.fabrication.conf` added. Reads yaml files for fabrication settings. Provides template to validate files.
- Package `confuse` new dependecy, ("painless YAML config files for Python")
- Default config file (in YAML) added to `compas_rcf.fabrication`
- Module `compas_rcf.abb.helpers` added, for now only a dict mapping Zone data names to absolute value

### Changed

- `compas_rcf.fabrication.abb_rcf_runner` updated to use YAML configs.
- docker compose dirs moved from `./docker` to `.data/docker-compose`

### Removed

* Hard-coded fabrication configuration removed from `compas_rcf.fabrication.abb_rcf_runner`. Default values now stored in `compas_rcf.fabrication.default_config.yaml`

## \[0.1.9\] \[2020-02-09\]

### Added

- Print colored dict function added to `compas_rcf.utils.ui`.
- Packages Colorama and Questionary added to to requirements. They are used for CLI runner.

### Changed

- `compas_rcf.fabrication.abb_fabrication_non_interactive` refactored
- `compas_rcf.fabrication.abb_fabrication_non_interactive` renamed to `abb_rcf_runner`.
- `compas_rcf.fabrication.abb_rcf_runner` now takes args and can edit conf setup during runtime.
- `compas.rcf.fabrication.ClayBullet` property `placement_frame` changed to be where the tool should stop while placing. New property `location` is the new required argument for the object and defines the clay bullets lowest point. `placement_frame` is derived from `location` and `compressed height`.
- `ClayBulley` attributes `pre_frames` and `post_frames` renamed to `trajectory_to` and `trajectory_from` to be more descriptive.
- Fixes to docs: In Updating section of `getting_started.rst` python was changed to pip. Inline comments removed from
    installation instructions.

## \[0.1.8\] \[2020-02-07\]

### Changed

- After some testing to find the best way to distribute this package given the dependency on private repository `compas_rrc` I've concluded to keep uploading to PyPi. This means that compas\_rrc will need to be installed manually before this package, since PyPi does not allow giving a \"direct dependency\`.

## \[0.1.6\] 2020-02-06

### Added

- Set up sphinx docs
- Added deploy job for travis
- Open file dialog function added to new module `compas_rcf.util.ui`
- Open file dialog implemented in ABB fabrication runner

### Changed

- Travis Python 3 version bumped up to 3.7
- docs moved from docsource to docs
- sphinx target directory now dist/docs
- Corrected compas\_fab version range (from `<0.12` to `<0.11`)
- Fixed compas\_rrc requirement syntax given it's installed from git repository
- Added compas\_rrc to installable packages for `compas_rcf.install_rhino`

## \[0.1.5\] 2020-02-05

### Added

- `ClayBulletEncoder` to serialize `ClayBullet` added to `compas_rcf.fabrication.clay_obj`
- Frames before and after placement added to `ClayBullet`
- `from_data` constructor added to `ClayBullet`
- Function to parse list of ClayBullet instances from JSON added in new module `compas_rcf.utils.json_`
- `ensure_frame` function added to `compas_rcf.utils.util_funcs` to convert `Planes` to `Frames`
- `compas_rcf.IPY` global boolean that uses `compas` function to check if IronPython is running the code.

### Changed

- `Rhino` modules are only loaded if IronPython is running the code
- `compas_rcf.fabrication.abb_fabrication_non_interactive` now reads JSON to load ClayBullets and extracts `Frames` from them
- Most settings in `abb_fabrication_non_interactive` are moved to top and set as globals.

### Removed

- `compas_rcf.utils.databases` mock module removed in favor of `json_`.

## \[0.1.4\] 2020-02-05

### Added

- Added abb non-interactive fabrication script
- Added docker-compose files for ABB ROS setup

## \[0.1.3\] 2020-02-04

### Added

- Example file `grasshopper_non_interactive` setup in docs
- Partly finished structure for future ur online fabrication procedure

### Changed

- `utils.py` now divided into multiple modules
- Other renames and moves

### Removed

## \[0.1.2\] 2020-02-03

### Changed

- Name change from `rcf` to `compas_rcf`.

## \[0.1.1\] 2020-02-03

### Added

- First release, package setup by applying [compas-dev/cookiecutter-pypackage](https://github.com/compas-dev/cookiecutter-pypackage) on small library of modules from previous phase of project

### Changed

- `rcf/ur` renamed to `rcf/ur_control`
- Fabrication related functions moved from `rcf/ur` to `rcf/fabrication`

### Removed

- Unused code in `rcf/ur_control`

## \[0.1.0\]

- Start value for version<|MERGE_RESOLUTION|>--- conflicted
+++ resolved
@@ -4,7 +4,15 @@
 
 The format is based on [Keep a Changelog](https://keepachangelog.com/en/1.0.0/), and this project adheres to [Semantic Versioning](https://semver.org/spec/v2.0.0.html).
 
-<<<<<<< HEAD
+## Unreleased
+
+### Added
+
+### Changed
+- Fixes for tkinter file dialog in `compas_rcf.utils.ui`
+
+### Removed
+
 ## \[0.1.12\] \[2020-10-13\]
 
 ### Added
@@ -28,17 +36,6 @@
 
 - Lots of dev deps
 
-=======
-## Unreleased
-
-### Added
-
-### Changed
-- Fixes for tkinter file dialog in `compas_rcf.utils.ui`
-
-### Removed
-
->>>>>>> 4afcd3ad
 ## \[0.1.10\] \[2020-10-11\]
 
 ### Added
