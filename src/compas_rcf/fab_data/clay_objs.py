--- conflicted
+++ resolved
@@ -102,7 +102,6 @@
         self.attrs = attrs or {}
         self.attrs.update(kwargs)
 
-<<<<<<< HEAD
     def get_reversed_travel_trajectories(self):
         """Get reversed list of travel_trajectories where trajectories have also been reversed.
 
@@ -111,58 +110,19 @@
         :obj:`list` of :class:`compas_fab.robots.JointTrajectory` or :obj:`list` of :obj:`list` of :class:`compas.geometry.Frame`.
         """  # noqa: E501
         return self._get_reversed_trajectories(self.travel_trajectories)
-=======
-    @property
-    def trajectory_segment_egress_to_pick_egress(self):
-        """:class:`compas_fab.robots.JointTrajectory` or :obj:`list` of :class:`compas.geometry.Frame`."""  # noqa: E501
-        return self._trajectory_segment_egress_to_pick_egress or reversed_trajectory(
-            self.trajectory_pick_egress_to_segment_egress
-        )
-
-    @trajectory_segment_egress_to_pick_egress.setter
-    def trajectory_segment_egress_to_pick_egress(self, trajectory):
-        self._trajectory_segment_egress_to_pick_egress = trajectory
-
-    @property
-    def trajectory_place_egress_to_segment_egress(self):
-        """:class:`compas_fab.robots.JointTrajectory` or :obj:`list` of :class:`compas.geometry.Frame`."""  # noqa: E501
-        return self._trajectory_place_egress_to_segment_egress or reversed_trajectory(
-            self.trajectory_segment_egress_to_place_egress
-        )
-
-    @trajectory_place_egress_to_segment_egress.setter
-    def trajectory_place_egress_to_segment_egress(self, trajectory):
-        self._trajectory_place_egress_to_segment_egress = trajectory
-
-    @property
-    def trajectory_top_to_egress(self):
-        """:class:`compas_fab.robots.JointTrajectory` or :obj:`list` of :class:`compas.geometry.Frame`."""  # noqa: E501
-        return self._trajectory_top_to_egress or reversed_trajectory(
-            self.trajectory_egress_to_top
-        )
->>>>>>> 03bcacac
 
     def get_reversed_push_trajectories(self):
         """Get reversed list of push_trajectories where trajectories have also been reversed.
 
-<<<<<<< HEAD
         Returns
         -------
         :obj:`list` of :class:`compas_fab.robots.JointTrajectory` or :obj:`list` of :obj:`list` of :class:`compas.geometry.Frame`.
         """  # noqa: E501
         return self._get_reversed_trajectories(self.push_trajectories)
-=======
-    @property
-    def trajectory_compressed_top_to_top(self):
-        """:class:`compas_fab.robots.JointTrajectory` or :obj:`list` of :class:`compas.geometry.Frame`."""  # noqa: E501
-        return self._trajectory_compressed_top_to_top or reversed_trajectory(
-            self.trajectory_top_to_compressed_top
-        )
->>>>>>> 03bcacac
 
     def _get_reversed_trajectories(self, trajectories):
         reversed_list = trajectories[::-1]
-        return [reverse_trajectory(trajectory) for trajectory in reversed_list]
+        return [reversed_trajectory(trajectory) for trajectory in reversed_list]
 
     def get_location_plane(self):
         """Get location as Rhino.Geometry.Plane.
