--- conflicted
+++ resolved
@@ -72,14 +72,9 @@
         trajectory_egress_to_top=None,
         trajectory_top_to_compressed_top=None,
         cycle_time=None,
-<<<<<<< HEAD
-        placed=None,
-        ignore=False,
-=======
         placed=False,
         time_placed=None,
-        measurements=None,
->>>>>>> 696cfaad
+        ignore=False,
         attrs=None,
         **kwargs
     ):
@@ -113,11 +108,8 @@
 
         self.cycle_time = cycle_time
         self.placed = placed
-<<<<<<< HEAD
         self.ignore = ignore
-=======
         self.time_placed = time_placed
->>>>>>> 696cfaad
 
         self.attrs = attrs or {}
         self.attrs.update(kwargs)
@@ -514,7 +506,7 @@
             "trajectory_egress_to_top",
             "trajectory_top_to_egress",
             "trajectory_top_to_compressed_top",
-            "trajectory_compressed_top_to_top_"
+            "trajectory_compressed_top_to_top_",
         )
 
         for key in trajectory_attributes:
