"""Data representation of discrete fabrication elements."""
from __future__ import absolute_import
from __future__ import division
from __future__ import print_function

import math
import re
from copy import deepcopy
from itertools import count
import json


from compas.datastructures import Mesh as cg_Mesh
from compas.geometry import Frame
from compas.geometry import Translation
from compas_fab.robots import JointTrajectory
from compas_ghpython.artists import MeshArtist

from compas_rcf.robots import reverse_trajectory
from compas_rcf.utils import wrap_list
from compas_rcf.utils import CompasObjEncoder


class ClayBullet(object):
    r"""Describes a clay cylinder.

    Parameters
    ----------
    location : :class:`Rhino.Geometry.Plane` or :class:`compas.geometry.Frame`
        Bottom centroid frame of clay volume.
    trajectory_to : :class:`list` of :class:`Rhino.Geometry.Plane` or :class:`compas.geometry.Frame`
        Frames defining path to take to place location.
    trajectory_from : :class:`list` of :class:`Rhino.Geometry.Plane` or :class:`compas.geometry.Frame`
        Frames defining path from place location to pick location.
    bullet_id : :class:`int`, optional
        Unique identifier.
    radius : :class:`float`, optional
        The radius of the initial cylinder.
    height : :class:`float`, optional
        The height of the initial cylinder.
    compression_ratio : :class:`float` (>0, <=1), optional
        The compression height ratio applied to the initial cylinder.
    clay_density : :class:`float`, optional
        Density of clay in g/mm\ :sup:`3`
    cycle_time : :class:`float`, optional
        Cycle time from pick to place and back.
    placed : :class:`int`, optional
        Time in epoch (seconds from 1970) of bullet placement.
    attrs : :obj:`dict`, optional
        Any other attributes needed.
    kwargs : :class:`dict`, optional
        Keyword arguments added as key-value pair to `attrs` and replaces value
        if key already present.
    """  # noqa: E501

    # creates id-s for objects
    _ids = count(0)

    def __init__(
        self,
        location,
        id_,
        radius=45,
        height=100,
        compression_ratio=0.5,
        egress_frame_distance=200,
        trajectory_pick_egress_to_segment_egress=None,
        trajectory_segment_egress_to_pick_egress=None,
        trajectory_segment_egress_to_place_egress=None,
        trajectory_place_egress_to_segment_egress=None,
        trajectory_egress_to_top=None,
        trajectory_top_to_compressed_top=None,
        cycle_time=None,
        placed=None,
        ignore=False,
        attrs=None,
        **kwargs
    ):
        if not isinstance(location, Frame):
            raise Exception("Location should be given as a compas.geometry.Frame")
        self.location = location

        self.radius = radius
        self.height = height
        self.compression_ratio = compression_ratio
        self.egress_frame_distance = egress_frame_distance

        self.trajectory_pick_egress_to_segment_egress = (
            trajectory_pick_egress_to_segment_egress
        )
        self.trajectory_segment_egress_to_pick_egress = (
            trajectory_segment_egress_to_pick_egress
        )

        self.trajectory_segment_egress_to_place_egress = (
            trajectory_segment_egress_to_place_egress
        )
        self.trajectory_place_egress_to_segment_egress = (
            trajectory_place_egress_to_segment_egress
        )

        self.trajectory_egress_to_top = trajectory_egress_to_top

        self.trajectory_top_to_compressed_top = trajectory_top_to_compressed_top

        self.cycle_time = cycle_time
        self.placed = placed
        self.ignore = ignore

        self.attrs = attrs or {}
        self.attrs.update(kwargs)

    @property
    def trajectory_segment_egress_to_pick_egress(self):
        """:class:`compas_fab.robots.JointTrajectory` or :obj:`list` of :class:`compas.geometry.Frame`."""  # noqa: E501
<<<<<<< HEAD
        return self.trajectory_from_ or reverse_trajectory(self.trajectory_to)

    @trajectory_from.setter
    def trajectory_from(self, trajectory):
        self.trajectory_from_ = trajectory
=======
        return self._trajectory_segment_egress_to_pick_egress or reverse_trajectory(
            self.trajectory_pick_egress_to_segment_egress
        )

    @trajectory_segment_egress_to_pick_egress.setter
    def trajectory_segment_egress_to_pick_egress(self, trajectory):
        self._trajectory_segment_egress_to_pick_egress = trajectory
>>>>>>> bf52f1cf

    @property
    def trajectory_place_egress_to_segment_egress(self):
        """:class:`compas_fab.robots.JointTrajectory` or :obj:`list` of :class:`compas.geometry.Frame`."""  # noqa: E501
<<<<<<< HEAD
        return self.trajectory_egress_to_top_ or [
            self.get_egress_frame(),
            self.get_uncompressed_top_frame(),
        ]

    @trajectory_egress_to_top.setter
    def trajectory_egress_to_top(self, trajectory):
        self.trajectory_egress_to_top_ = trajectory

    @property
    def trajectory_top_to_compressed_top(self):
        """:class:`compas_fab.robots.JointTrajectory` or :obj:`list` of :class:`compas.geometry.Frame`."""  # noqa: E501
        return self.trajectory_top_to_compressed_top_ or [
            self.get_compressed_top_frame(),
            self.get_uncompressed_top_frame(),
        ]

    @trajectory_top_to_compressed_top.setter
    def trajectory_top_to_compressed_top(self, trajectory):
        self.trajectory_top_to_compressed_top_ = trajectory

    def get_level(self):
        if type(self.id_) == str:
            return self.id_.parts("-")[0][0]

    def get_segment(self):
        if type(self.id_) == str:
            return self.id_.parts("-")[0][1]

    def get_layer(self):
        if type(self.id_) == str:
            return self.id_.parts("-")[1]
=======
        return self._trajectory_place_egress_to_segment_egress or reverse_trajectory(
            self.trajectory_segment_egress_to_place_egress
        )

    @trajectory_place_egress_to_segment_egress.setter
    def trajectory_place_egress_to_segment_egress(self, trajectory):
        self._trajectory_place_egress_to_segment_egress = trajectory

    @property
    def trajectory_top_to_egress(self):
        """:class:`compas_fab.robots.JointTrajectory` or :obj:`list` of :class:`compas.geometry.Frame`."""  # noqa: E501
        return self._trajectory_top_to_egress or reverse_trajectory(
            self.trajectory_egress_to_top
        )

    @trajectory_top_to_egress.setter
    def trajectory_top_to_egress(self, trajectory):
        self._trajectory_top_to_egress = trajectory

    @property
    def trajectory_compressed_top_to_top(self):
        """:class:`compas_fab.robots.JointTrajectory` or :obj:`list` of :class:`compas.geometry.Frame`."""  # noqa: E501
        return self._trajectory_compressed_top_to_top or reverse_trajectory(
            self.trajectory_top_to_compressed_top
        )
>>>>>>> bf52f1cf

    def get_idx(self):
        if type(self.id_) == str:
            return self.id_.parts("-")[2]
        else:
            return self.id_

    def get_location_plane(self):
        """Get location as Rhino.Geometry.Plane.

        Returns
        -------
        :class:`Rhino.Geometry.Plane`
        """
        from compas_rcf.rhino import cgframe_to_rgplane

        return cgframe_to_rgplane(self.location)

    def get_normal(self):
        """Get normal direction of cylinder.

        Actually the reverse of the location frame's normal as it's used as a
        robot target frame and thus pointing "down".

        Returns
        -------
        :class:`compas.geometry.Vector`
        """
        return self.location.normal * -1

    def get_uncompressed_top_frame(self):
        """Top of uncompressed cylinder.

        Returns
        -------
        :class:`compas.geometry.Frame`
        """
        vector = self.get_normal() * self.height
        T = Translation(vector)

        return self.location.transformed(T)

    def get_compressed_top_frame(self):
        """Top of compressed cylinder.

        Returns
        -------
        :class:`compas.geometry.Frame`
        """
        vector = self.get_normal() * self.get_compressed_height()
        T = Translation(vector)

        return self.location.transformed(T)

    def get_egress_frame(self):
        """Get Frame at end and start of trajectory to and from.

        Returns
        -------
        :class:`compas.geometry.Frame`
        """
        vector = self.get_normal() * self.egress_frame_distance
        T = Translation(vector)

        return self.get_uncompressed_top_frame().transformed(T)

    def get_uncompressed_centroid_frame(self):
        """Get frame at middle of uncompressed bullet.

        Returns
        -------
        :class:`compas.geometry.Frame`
        """
        vector = self.get_normal() * self.height / 2
        T = Translation(vector)

        return self.location.transformed(T)

    def get_compressed_centroid_frame(self):
        """Get frame at middle of compressed bullet.

        Returns
        -------
        :class:`compas.geometry.Frame`
        """
        vector = self.get_normal() * self.get_compressed_height() / 2
        T = Translation(vector)

        return self.location.transformed(T)

    def get_volume(self):
        r"""Get volume of clay bullet in mm\ :sup:`3`\ .

        Returns
        -------
        :obj:`float`
        """
        return math.pi * self.radius ** 2 * self.height

    def get_volume_m3(self):
        r"""Get volume of clay bullet in m\ :sup:`3`\ .

        Returns
        -------
        :obj:`float`
        """
        return self.volume * 1e-9

    def get_weight_kg(self):
        """Get weight of clay bullet in kg.

        Returns
        -------
        :obj:`float`
        """
        return self.density * self.volume * 1e-6

    def get_weight(self):
        """Get weight of clay bullet in g.

        Returns
        -------
        :obj:`float`
        """
        return self.weight_kg * 1000

    def get_compressed_radius(self):
        """Get radius of clay bullet in mm when compressed to defined compression ratio.

        Returns
        -------
        :obj:`float`
        """
        return math.sqrt(self.get_volume() / (self.get_compressed_height() * math.pi))

    def get_compressed_height(self):
        """Get height of clay bullet in mm when compressed to defined compression ratio.

        Returns
        -------
        :obj:`float`
        """
        return self.height * self.compression_ratio

    def get_rgcircle(self):
        """Get :class:`Rhino.Geometry.Circle` representing bullet footprint.

        Returns
        -------
        :class:`Rhino.Geometry.Circle`
        """
        from Rhino.Geometry import Circle

        return Circle(self.get_location_plane(), self.get_compressed_radius())

    def get_rgcylinder(self):
        """Get :class:`Rhino.Geometry.Cylinder` representing bullet.

        Returns
        -------
        :class:`Rhino.Geometry.Cylinder`
        """
        from Rhino.Geometry import Cylinder

        return Cylinder(self.get_rgcircle(), self.get_compressed_height())

    def get_rgvector_from_bullet_zaxis(self):
        """Vector through center of bullet.

        Returns
        -------
        :class:`compas.geometry.Vector`
        """
        return self.get_normal() * self.get_compressed_height()

    def copy(self):
        """Get a copy of instance.

        Returns
        -------
        :class:`compas_rcf.fab_data.ClayBullet`
        """
        return deepcopy(self)

    def get_cgmesh(self, face_count=18):
        """Generate mesh representation of bullet with custom resolution.

        Parameters
        ----------
        face_count : :class:`int`, optional
            Desired number of faces, by default 18
            Used as a guide for the resolution of the mesh cylinder

        Returns
        -------
        :class:`Rhino.Geometry.Mesh`
        """
        # TODO: Rewrite as pure compas
        import Rhino.Geometry as rg

        from compas_rcf.rhino import cgvector_to_rgvector

        if face_count < 6:
            sides = 3
        elif face_count < 15:
            sides = 4
        else:
            sides = face_count // 3

        circle = self.get_rgcircle()

        polygons = []
        polygons.append(rg.Polyline.CreateInscribedPolygon(circle, sides))

        T = rg.Transform.Translation(
            cgvector_to_rgvector(self.get_normal()) * self.get_compressed_height()
        )

        second_polygon = polygons[0].Duplicate()
        second_polygon.Transform(T)

        polygons.append(second_polygon)

        mesh = cg_Mesh()
        outer_verts_polygons = []

        # generate verts at polygon corners
        for polygon in polygons:
            _temp_list = []

            polygon_corners = list(polygon.Item)
            polygon_corners.pop()  # remove end pt since == start pt

            for pt in polygon_corners:
                _temp_list.append(mesh.add_vertex(x=pt.X, y=pt.Y, z=pt.Z))
            outer_verts_polygons.append(_temp_list)

        polygon_faces = []
        for vkeys in outer_verts_polygons:
            polygon_faces.append(mesh.add_face(vkeys))

        # if >4 sides polygon, create faces by tri subd
        if sides > 4:

            centroid_verts = []
            for fkey in polygon_faces:
                x, y, z = mesh.face_centroid(fkey)
                centroid_verts.append(mesh.add_vertex(x=x, y=y, z=z))
                mesh.delete_face(fkey)

            # create new faces
            for vkeys, ckey in zip(outer_verts_polygons, centroid_verts):
                for i, vkey in enumerate(vkeys):
                    next_vkey = wrap_list(vkeys, i + 1)
                    mesh.add_face([ckey, vkey, next_vkey])

        # generate faces between polygons
        vertex_for_vertex = zip(*outer_verts_polygons)

        for i, mirror_corners_1 in enumerate(vertex_for_vertex):
            mirror_corners_2 = wrap_list(vertex_for_vertex, i + 1)
            mesh.add_face(mirror_corners_1 + mirror_corners_2[::-1])

        return mesh

    def get_rgmesh(self, face_count=18):
        """Generate mesh representation of bullet with custom resolution.

        Parameters
        ----------
        face_count : :class:`int`, optional
            Desired number of faces, by default 18
            Used as a guide for the resolution of the mesh cylinder

        Returns
        -------
        :class:`Rhino.Geometry.Mesh`
        """
        mesh = self.get_cgmesh(face_count=face_count)
        # to Rhino.Geometry and clean it up
        rgmesh = MeshArtist(mesh).draw_mesh()
        rgmesh.UnifyNormals()
        rgmesh.Normals.ComputeNormals()

        return rgmesh

    def to_data(self):
        """Get :obj:`dict` representation of :class:`ClayBullet`."""
        # TODO: Check if this is at all needed, or can be done just using
        # CompasObjEncoder
        data = {}

        for key, value in self.__dict__.items():
            if hasattr(value, "to_data"):
                data[key] = value.to_data()
            else:
                data[key] = value

        return data

    def to_json_str(self):
        return json.dumps(self, cls=CompasObjEncoder)

    @classmethod
    def from_data(cls, data):
        """Construct a :class:`ClayBullet` instance from its data representation.

        Parameters
        ----------
        data : :obj:`dict`
            The data dictionary.

        Returns
        -------
        :class:`ClayBullet`
            The constructed ClayBullet instance
        """

        def trajectory_from_data(traj_data):
            try:
                return JointTrajectory.from_data(traj_data)
            except AttributeError:
                return [Frame.from_data(frame_data) for frame_data in traj_data]

        kwargs = {}

        location = Frame.from_data(data.pop("location"))
        id_ = data.pop("id_")

        trajectory_attributes = (
<<<<<<< HEAD
            "trajectory_to",
            "trajectory_from_",
            "trajectory_egress_to_top_",
            "trajectory_top_to_compressed_top_",
=======
            "trajectory_pick_egress_to_segment_egress",
            "_trajectory_segment_egress_to_pick_egress",
            "trajectory_segment_egress_to_place_egress",
            "_trajectory_place_egress_to_segment_egress",
            "trajectory_egress_to_top",
            "_trajectory_top_to_egress",
            "trajectory_top_to_compressed_top",
            "_trajectory_compressed_top_to_top"
>>>>>>> bf52f1cf
        )

        for key in trajectory_attributes:
            traj_data = data.pop(key, None)

            if traj_data:
                # strip underscore at end of line
                attr_keyword = re.sub("_$", "", key)

                kwargs[attr_keyword] = trajectory_from_data(traj_data)

        # merge kwargs with data
        kwargs.update(data)

        return cls(location, id_, **kwargs)<|MERGE_RESOLUTION|>--- conflicted
+++ resolved
@@ -3,12 +3,11 @@
 from __future__ import division
 from __future__ import print_function
 
+import json
 import math
 import re
 from copy import deepcopy
 from itertools import count
-import json
-
 
 from compas.datastructures import Mesh as cg_Mesh
 from compas.geometry import Frame
@@ -17,8 +16,8 @@
 from compas_ghpython.artists import MeshArtist
 
 from compas_rcf.robots import reverse_trajectory
+from compas_rcf.utils import CompasObjEncoder
 from compas_rcf.utils import wrap_list
-from compas_rcf.utils import CompasObjEncoder
 
 
 class ClayBullet(object):
@@ -79,6 +78,7 @@
         if not isinstance(location, Frame):
             raise Exception("Location should be given as a compas.geometry.Frame")
         self.location = location
+        self.id_ = id_
 
         self.radius = radius
         self.height = height
@@ -113,46 +113,46 @@
     @property
     def trajectory_segment_egress_to_pick_egress(self):
         """:class:`compas_fab.robots.JointTrajectory` or :obj:`list` of :class:`compas.geometry.Frame`."""  # noqa: E501
-<<<<<<< HEAD
-        return self.trajectory_from_ or reverse_trajectory(self.trajectory_to)
-
-    @trajectory_from.setter
-    def trajectory_from(self, trajectory):
-        self.trajectory_from_ = trajectory
-=======
-        return self._trajectory_segment_egress_to_pick_egress or reverse_trajectory(
+        return self.trajectory_segment_egress_to_pick_egress_ or reverse_trajectory(
             self.trajectory_pick_egress_to_segment_egress
         )
 
     @trajectory_segment_egress_to_pick_egress.setter
     def trajectory_segment_egress_to_pick_egress(self, trajectory):
-        self._trajectory_segment_egress_to_pick_egress = trajectory
->>>>>>> bf52f1cf
+        self.trajectory_segment_egress_to_pick_egress_ = trajectory
 
     @property
     def trajectory_place_egress_to_segment_egress(self):
         """:class:`compas_fab.robots.JointTrajectory` or :obj:`list` of :class:`compas.geometry.Frame`."""  # noqa: E501
-<<<<<<< HEAD
-        return self.trajectory_egress_to_top_ or [
-            self.get_egress_frame(),
-            self.get_uncompressed_top_frame(),
-        ]
-
-    @trajectory_egress_to_top.setter
-    def trajectory_egress_to_top(self, trajectory):
-        self.trajectory_egress_to_top_ = trajectory
+        return self.trajectory_place_egress_to_segment_egress_ or reverse_trajectory(
+            self.trajectory_segment_egress_to_place_egress
+        )
+
+    @trajectory_place_egress_to_segment_egress.setter
+    def trajectory_place_egress_to_segment_egress(self, trajectory):
+        self.trajectory_place_egress_to_segment_egress_ = trajectory
 
     @property
-    def trajectory_top_to_compressed_top(self):
+    def trajectory_top_to_egress(self):
         """:class:`compas_fab.robots.JointTrajectory` or :obj:`list` of :class:`compas.geometry.Frame`."""  # noqa: E501
-        return self.trajectory_top_to_compressed_top_ or [
-            self.get_compressed_top_frame(),
-            self.get_uncompressed_top_frame(),
-        ]
-
-    @trajectory_top_to_compressed_top.setter
-    def trajectory_top_to_compressed_top(self, trajectory):
-        self.trajectory_top_to_compressed_top_ = trajectory
+        return self.trajectory_top_to_egress_ or reverse_trajectory(
+            self.trajectory_egress_to_top
+        )
+
+    @trajectory_top_to_egress.setter
+    def trajectory_top_to_egress(self, trajectory):
+        self.trajectory_top_to_egress_ = trajectory
+
+    @property
+    def trajectory_compressed_top_to_top(self):
+        """:class:`compas_fab.robots.JointTrajectory` or :obj:`list` of :class:`compas.geometry.Frame`."""  # noqa: E501
+        return self.trajectory_compressed_top_to_top_ or reverse_trajectory(
+            self.trajectory_top_to_compressed_top
+        )
+
+    @trajectory_compressed_top_to_top.setter
+    def trajectory_compressed_top_to_top(self, trajectory):
+        self.trajectory_compressed_top_to_top_ = trajectory
 
     def get_level(self):
         if type(self.id_) == str:
@@ -165,33 +165,6 @@
     def get_layer(self):
         if type(self.id_) == str:
             return self.id_.parts("-")[1]
-=======
-        return self._trajectory_place_egress_to_segment_egress or reverse_trajectory(
-            self.trajectory_segment_egress_to_place_egress
-        )
-
-    @trajectory_place_egress_to_segment_egress.setter
-    def trajectory_place_egress_to_segment_egress(self, trajectory):
-        self._trajectory_place_egress_to_segment_egress = trajectory
-
-    @property
-    def trajectory_top_to_egress(self):
-        """:class:`compas_fab.robots.JointTrajectory` or :obj:`list` of :class:`compas.geometry.Frame`."""  # noqa: E501
-        return self._trajectory_top_to_egress or reverse_trajectory(
-            self.trajectory_egress_to_top
-        )
-
-    @trajectory_top_to_egress.setter
-    def trajectory_top_to_egress(self, trajectory):
-        self._trajectory_top_to_egress = trajectory
-
-    @property
-    def trajectory_compressed_top_to_top(self):
-        """:class:`compas_fab.robots.JointTrajectory` or :obj:`list` of :class:`compas.geometry.Frame`."""  # noqa: E501
-        return self._trajectory_compressed_top_to_top or reverse_trajectory(
-            self.trajectory_top_to_compressed_top
-        )
->>>>>>> bf52f1cf
 
     def get_idx(self):
         if type(self.id_) == str:
@@ -522,21 +495,14 @@
         id_ = data.pop("id_")
 
         trajectory_attributes = (
-<<<<<<< HEAD
-            "trajectory_to",
-            "trajectory_from_",
-            "trajectory_egress_to_top_",
-            "trajectory_top_to_compressed_top_",
-=======
             "trajectory_pick_egress_to_segment_egress",
-            "_trajectory_segment_egress_to_pick_egress",
+            "trajectory_segment_egress_to_pick_egress_",
             "trajectory_segment_egress_to_place_egress",
-            "_trajectory_place_egress_to_segment_egress",
+            "trajectory_place_egress_to_segment_egress_",
             "trajectory_egress_to_top",
-            "_trajectory_top_to_egress",
+            "trajectory_top_to_egress",
             "trajectory_top_to_compressed_top",
-            "_trajectory_compressed_top_to_top"
->>>>>>> bf52f1cf
+            "trajectory_compressed_top_to_top_"
         )
 
         for key in trajectory_attributes:
