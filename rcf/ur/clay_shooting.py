from __future__ import division, absolute_import, print_function
import math as m

import Rhino.Geometry as rg

<<<<<<< HEAD
from rcf import utils
from rcf.ur import ur_standard, comm, ur_utils
=======
from rcf.ur import ur_standard, comm
>>>>>>> 19d504a4

# UR movement
ROBOT_L_SPEED = 0.2  # m/s
ROBOT_ACCEL = 0.2  # m/s2
ROBOT_SAFE_J_SPEED = .15
ROBOT_J_SPEED = .4
BLEND_RADIUS_PUSHING = .003  # m

# Tool related variables      ###
TOOL_HEIGHT = 192  # mm

# Process related variables   ###
ACTUATOR_IO = 4


def _get_offset_plane(initial_plane, dist, vertical_offset_bool):
    """
    generates an offset plane.
    archetypical use: generate entry or exit planes for robotic processes.
    """
    if vertical_offset_bool:
        direction = rg.Vector3d(0, 0, -1)
    else:
        direction = initial_plane.Normal

    plane = initial_plane.Clone()
    plane.Translate(direction * dist)
    return plane


def _default_movel(plane, blend_radius=0):
    return ur_standard.move_l(plane, ROBOT_L_SPEED, ROBOT_ACCEL, blend_radius=blend_radius)


<<<<<<< HEAD
def _picking_moves(plane, entry_exit_offset, rotation, vertical_offset_bool):
    script = ""

    entry_exit_plane = _get_offset_plane(plane, entry_exit_offset, vertical_offset_bool)

    if rotation > 0:
        rotated_plane = plane.Clone()
        rotated_plane.Rotate(m.radians(rotation), plane.Normal)

    script += _default_movel(entry_exit_plane)
    script += _default_movel(plane)
    if rotation > 0:
        script += _default_movel(rotated_plane)
    script += _default_movel(entry_exit_plane)

    return script


def _shooting_moves(plane, entry_exit_offset, push_conf, vertical_offset_bool, sleep=.2):
    script = ""

    entry_exit_plane = _get_offset_plane(plane, entry_exit_offset, vertical_offset_bool)

    script += _default_movel(entry_exit_plane)
    script += _default_movel(plane)

    script += ur_standard.set_digital_out(ACTUATOR_IO, True)
    script += ur_standard.sleep(sleep)

    if push_conf['pushing']:
        script += _temp_push_moves(plane, push_conf, vertical_offset_bool)

    script += _default_movel(entry_exit_plane)

    script += ur_standard.set_digital_out(ACTUATOR_IO, False)

    return script


"""
def _push_moves(plane, transformations, entry_exit_offset):
    script = ""
    entry_exit_plane = _get_offset_plane(plane, entry_exit_offset)

    push_planes = []
    for T in transformations:
        plane.Transform(T)
        push_planes.append(plane.Clone())

    script += ur_standard.set_digital_out(ACTUATOR_IO, True)

    script += _default_movel(entry_exit_plane)
    script += _default_movel(plane)

    for p in push_planes:
        script += _default_movel(p)

    script += ur_standard.set_digital_out(ACTUATOR_IO, False)

    return script
"""


def _temp_push_moves(plane, push_conf, vertical_offset_bool):

    n = push_conf['n_pushes']
    dist = push_conf['push_offsets']
    angle_step = push_conf['angle_steps']
    rot_axis = push_conf['push_rotation_axis']

    script = ""

    offset_plane = plane.Clone()
    if vertical_offset_bool:
        direction = rg.Vector3d(0, 0, -1)
    else:
        direction = plane.Normal

    offset_plane.Translate(direction * -dist)

    for i in range(n):
        rot_plane = offset_plane.Clone()

        rot_plane.Rotate(m.radians(i + 1 * angle_step), rot_axis, plane.Origin)

        script += _default_movel(rot_plane, blend_radius=BLEND_RADIUS_PUSHING)

    return script


def _safe_travel_plane_moves(planes, reverse=False):

    if reverse:
        planes.reverse()

    script = ""
    for plane in planes:
        script += _default_movel(plane)

    return script


def clay_shooting(picking_planes,
                  placing_planes,
                  safe_travel_planes,
                  dry_run=False,
                  push_conf=None,
                  tool_rotation=0,
                  picking_rotation=0,
                  tool_height_correction=0,
                  z_calib_picking=0,
                  z_calib_placing=0,
                  entry_exit_offset=-40,
                  vertical_offset_bool=False):
    reload(comm)  # noqa E0602
    reload(ur_standard)  # noqa E0602
=======
def clay_shooting(picking_planes, placing_planes, safe_travel_plane,
                  tool_rotation=0, picking_rotation=0,
                  tool_height_correction=0, z_calib_picking=0,
                  z_calib_placing=0, entry_exit_offset=-40):
    reload(comm)
    reload(ur_standard)
>>>>>>> 19d504a4

    # debug setup
    # debug = []
    # viz_planes = []

    # Create a script object      ###
    script = ""

    # set tcp
    tool_height = TOOL_HEIGHT + tool_height_correction
    script += ur_standard.set_tcp_by_angles(0, 0, tool_height, 0.0, 0.0, m.radians(tool_rotation))
    # Ensure actuator is retracted ###
    script += ur_standard.set_digital_out(ACTUATOR_IO, False)

    # Send Robot to an initial known configuration ###
<<<<<<< HEAD
    safe_pos = [m.radians(258), m.radians(-110), m.radians(114), m.radians(-95), m.radians(-91), m.radians(0)]
    script += ur_standard.move_j(safe_pos, ROBOT_SAFE_J_SPEED, ROBOT_ACCEL)

    # setup instructions

    if not isinstance(safe_travel_planes, list):
        safe_travel_planes = [safe_travel_planes]

    for key, value in push_conf.iteritems():
        if value is None:
            continue
        if not (len(value) == len(picking_planes) or len(value) == 1):
            raise Exception('Mismatched between {} list and placing_plane list'.format(key))

    instructions = []
    for i, placing_plane in enumerate(placing_planes):
        instruction = []

        picking_plane = utils.list_elem_w_index_wrap(picking_planes, i)
        instruction.append(picking_plane)

        instruction.append(placing_plane)
=======
    # pos = [m.radians(202), m.radians(-85), m.radians(87), m.radians(-92), m.radians(-89), m.radians(24)]
    safe_pos = [m.radians(258), m.radians(-110), m.radians(114), m.radians(-95), m.radians(-91), m.radians(0)]
>>>>>>> 19d504a4

    script += ur_standard.move_j(safe_pos, 0.15, 0.15)

    # Start general clay fabrication process ###
    for i, picking_plane in enumerate(picking_planes):
        if i > len(placing_planes) - 1:
            break

        # apply z calibration specific to picking station
        picking_plane.Translate(rg.Vector3d(0, 0, z_calib_picking))

        # Pick clay                   ###
        entry_exit_pick_plane = _get_offset_plane(picking_plane, entry_exit_offset)

<<<<<<< HEAD
    # Start general clay fabrication process ###
    for instruction in instructions:
        picking_plane, placing_plane, push_conf = instruction
=======
        if picking_rotation > 0:
            rotated_picking_plane = picking_plane.Clone()
            rotated_picking_plane.Rotate(m.radians(picking_rotation), picking_plane.Normal)

        script += _default_movel(entry_exit_pick_plane)
        script += _default_movel(picking_plane)
        if picking_rotation > 0:
            script += _default_movel(rotated_picking_plane)
        script += _default_movel(entry_exit_pick_plane)
>>>>>>> 19d504a4

        # Move to safe travel plane   ###
        # TODO: Allow for list of safe planes
        #script += _default_movel(safe_travel_plane)
        script += ur_standard.move_j(safe_pos, 0.5, 0.5)

<<<<<<< HEAD
            script += _picking_moves(picking_plane, entry_exit_offset, picking_rotation, vertical_offset_bool)

            # Move to safe travel plane   ###
            script += ur_standard.move_j(safe_pos, ROBOT_J_SPEED, ROBOT_ACCEL)
=======
        # Place clay                  ###

        placing_plane = placing_planes[i]
>>>>>>> 19d504a4

        # apply z calibration specific to placing station
        placing_plane.Translate(rg.Vector3d(0, 0, z_calib_placing))

<<<<<<< HEAD
        script += _shooting_moves(placing_plane, entry_exit_offset, push_conf, vertical_offset_bool)

        # Move to safe travel plane   ###
        script += ur_standard.move_j(safe_pos, ROBOT_J_SPEED, ROBOT_ACCEL)

    # Send Robot to a final known configuration ###
    script += ur_standard.move_j(safe_pos, ROBOT_SAFE_J_SPEED, ROBOT_ACCEL)
=======
        entry_exit_place_plane = _get_offset_plane(placing_plane, entry_exit_offset)

        script += _default_movel(entry_exit_place_plane)
        script += _default_movel(placing_plane)
        script += ur_standard.set_digital_out(ACTUATOR_IO, True)
        script += ur_standard.sleep(0.2)
        script += _default_movel(entry_exit_place_plane)
        script += ur_standard.set_digital_out(ACTUATOR_IO, False)

        # Move to safe travel plane   ###
        # TODO: Allow for list of safe planes
        # script += _default_movel(safe_travel_plane)
        script += ur_standard.move_j(safe_pos, 0.4, ROBOT_ACCEL )

    # Send Robot to a final known configuration ###
    pos = [m.radians(180), m.radians(-108), m.radians(105), m.radians(-87), m.radians(-88), m.radians(-29)]
    script += ur_standard.move_j(pos, 0.5, 0.5)
>>>>>>> 19d504a4

    # Concatenate script ###
    return comm.concatenate_script(script), ur_utils.visualize_ur_script(script)<|MERGE_RESOLUTION|>--- conflicted
+++ resolved
@@ -3,12 +3,8 @@
 
 import Rhino.Geometry as rg
 
-<<<<<<< HEAD
 from rcf import utils
 from rcf.ur import ur_standard, comm, ur_utils
-=======
-from rcf.ur import ur_standard, comm
->>>>>>> 19d504a4
 
 # UR movement
 ROBOT_L_SPEED = 0.2  # m/s
@@ -43,7 +39,6 @@
     return ur_standard.move_l(plane, ROBOT_L_SPEED, ROBOT_ACCEL, blend_radius=blend_radius)
 
 
-<<<<<<< HEAD
 def _picking_moves(plane, entry_exit_offset, rotation, vertical_offset_bool):
     script = ""
 
@@ -160,14 +155,6 @@
                   vertical_offset_bool=False):
     reload(comm)  # noqa E0602
     reload(ur_standard)  # noqa E0602
-=======
-def clay_shooting(picking_planes, placing_planes, safe_travel_plane,
-                  tool_rotation=0, picking_rotation=0,
-                  tool_height_correction=0, z_calib_picking=0,
-                  z_calib_placing=0, entry_exit_offset=-40):
-    reload(comm)
-    reload(ur_standard)
->>>>>>> 19d504a4
 
     # debug setup
     # debug = []
@@ -183,7 +170,7 @@
     script += ur_standard.set_digital_out(ACTUATOR_IO, False)
 
     # Send Robot to an initial known configuration ###
-<<<<<<< HEAD
+
     safe_pos = [m.radians(258), m.radians(-110), m.radians(114), m.radians(-95), m.radians(-91), m.radians(0)]
     script += ur_standard.move_j(safe_pos, ROBOT_SAFE_J_SPEED, ROBOT_ACCEL)
 
@@ -206,10 +193,6 @@
         instruction.append(picking_plane)
 
         instruction.append(placing_plane)
-=======
-    # pos = [m.radians(202), m.radians(-85), m.radians(87), m.radians(-92), m.radians(-89), m.radians(24)]
-    safe_pos = [m.radians(258), m.radians(-110), m.radians(114), m.radians(-95), m.radians(-91), m.radians(0)]
->>>>>>> 19d504a4
 
     script += ur_standard.move_j(safe_pos, 0.15, 0.15)
 
@@ -224,68 +207,33 @@
         # Pick clay                   ###
         entry_exit_pick_plane = _get_offset_plane(picking_plane, entry_exit_offset)
 
-<<<<<<< HEAD
+
     # Start general clay fabrication process ###
     for instruction in instructions:
         picking_plane, placing_plane, push_conf = instruction
-=======
-        if picking_rotation > 0:
-            rotated_picking_plane = picking_plane.Clone()
-            rotated_picking_plane.Rotate(m.radians(picking_rotation), picking_plane.Normal)
-
-        script += _default_movel(entry_exit_pick_plane)
-        script += _default_movel(picking_plane)
-        if picking_rotation > 0:
-            script += _default_movel(rotated_picking_plane)
-        script += _default_movel(entry_exit_pick_plane)
->>>>>>> 19d504a4
+
 
         # Move to safe travel plane   ###
         # TODO: Allow for list of safe planes
         #script += _default_movel(safe_travel_plane)
         script += ur_standard.move_j(safe_pos, 0.5, 0.5)
 
-<<<<<<< HEAD
-            script += _picking_moves(picking_plane, entry_exit_offset, picking_rotation, vertical_offset_bool)
-
-            # Move to safe travel plane   ###
-            script += ur_standard.move_j(safe_pos, ROBOT_J_SPEED, ROBOT_ACCEL)
-=======
-        # Place clay                  ###
-
-        placing_plane = placing_planes[i]
->>>>>>> 19d504a4
+        script += _picking_moves(picking_plane, entry_exit_offset, picking_rotation, vertical_offset_bool)
+
+        # Move to safe travel plane   ###
+        script += ur_standard.move_j(safe_pos, ROBOT_J_SPEED, ROBOT_ACCEL)
+
 
         # apply z calibration specific to placing station
         placing_plane.Translate(rg.Vector3d(0, 0, z_calib_placing))
 
-<<<<<<< HEAD
+
         script += _shooting_moves(placing_plane, entry_exit_offset, push_conf, vertical_offset_bool)
 
         # Move to safe travel plane   ###
         script += ur_standard.move_j(safe_pos, ROBOT_J_SPEED, ROBOT_ACCEL)
 
-    # Send Robot to a final known configuration ###
-    script += ur_standard.move_j(safe_pos, ROBOT_SAFE_J_SPEED, ROBOT_ACCEL)
-=======
-        entry_exit_place_plane = _get_offset_plane(placing_plane, entry_exit_offset)
-
-        script += _default_movel(entry_exit_place_plane)
-        script += _default_movel(placing_plane)
-        script += ur_standard.set_digital_out(ACTUATOR_IO, True)
-        script += ur_standard.sleep(0.2)
-        script += _default_movel(entry_exit_place_plane)
-        script += ur_standard.set_digital_out(ACTUATOR_IO, False)
-
-        # Move to safe travel plane   ###
-        # TODO: Allow for list of safe planes
-        # script += _default_movel(safe_travel_plane)
-        script += ur_standard.move_j(safe_pos, 0.4, ROBOT_ACCEL )
-
-    # Send Robot to a final known configuration ###
-    pos = [m.radians(180), m.radians(-108), m.radians(105), m.radians(-87), m.radians(-88), m.radians(-29)]
-    script += ur_standard.move_j(pos, 0.5, 0.5)
->>>>>>> 19d504a4
-
-    # Concatenate script ###
+        # Send Robot to a final known configuration ###
+        script += ur_standard.move_j(safe_pos, ROBOT_SAFE_J_SPEED, ROBOT_ACCEL)
+
     return comm.concatenate_script(script), ur_utils.visualize_ur_script(script)